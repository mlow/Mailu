ARG DISTRO=debian:buster-slim
FROM $DISTRO

<<<<<<< HEAD
ARG DEBIAN_FRONTEND=noninteractive

# Minimum python3 shared with most images
RUN apt-get update && apt-get install -y --no-install-recommends \
  python3 python3-pip python3-setuptools curl \
  && rm -rf /var/lib/apt/lists \
  && pip3 install --upgrade pip

# Image specific layers under this line
RUN pip3 install radicale
=======
RUN apk add --no-cache curl bash python3 \
 && pip3 install radicale==2.1.12
>>>>>>> 4c9a4b28

COPY radicale.conf /radicale.conf

EXPOSE 5232/tcp
VOLUME ["/data"]

CMD radicale -f -S -C /radicale.conf

HEALTHCHECK CMD curl -f -L http://localhost:5232/ || exit 1<|MERGE_RESOLUTION|>--- conflicted
+++ resolved
@@ -1,7 +1,6 @@
 ARG DISTRO=debian:buster-slim
 FROM $DISTRO
 
-<<<<<<< HEAD
 ARG DEBIAN_FRONTEND=noninteractive
 
 # Minimum python3 shared with most images
@@ -11,11 +10,7 @@
   && pip3 install --upgrade pip
 
 # Image specific layers under this line
-RUN pip3 install radicale
-=======
-RUN apk add --no-cache curl bash python3 \
- && pip3 install radicale==2.1.12
->>>>>>> 4c9a4b28
+RUN pip3 install radicale==2.1.12
 
 COPY radicale.conf /radicale.conf
 
