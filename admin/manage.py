from mailu import app, manager, db
from mailu.admin import models


@manager.command
def admin(localpart, domain_name, password):
    """ Create an admin user
    """
    domain = models.Domain.query.get(domain_name)
    if not domain:
        domain = models.Domain(name=domain_name)
        db.session.add(domain)
    user = models.User(
        localpart=localpart,
        domain=domain,
        global_admin=True
    )
    user.set_password(password)
    db.session.add(user)
    db.session.commit()


@manager.command
<<<<<<< HEAD
def user(localpart, domain_name, password, hash_scheme=app.config['PASSWORD_SCHEME']):
=======
def user(localpart, domain_name, password, hash_scheme='SHA512-CRYPT'):
>>>>>>> b3d961a3
    """ Create a user
    """
    domain = models.Domain.query.get(domain_name)
    if not domain:
        domain = models.Domain(name=domain_name)
        db.session.add(domain)
    user = models.User(
        localpart=localpart,
        domain=domain,
        global_admin=False
    )
    user.set_password(password, hash_scheme=hash_scheme)
<<<<<<< HEAD
=======
    db.session.add(user)
    db.session.commit()

@manager.command
def user_import(localpart, domain_name, password_hash, hash_scheme='SHA512-CRYPT'):
    """ Import a user along with password hash. Available hashes:
                   'SHA512-CRYPT'
                   'SHA256-CRYPT'
                   'MD5-CRYPT'
                   'CRYPT'
    """
    domain = models.Domain.query.get(domain_name)
    if not domain:
        domain = models.Domain(name=domain_name)
        db.session.add(domain)
    user = models.User(
        localpart=localpart,
        domain=domain,
        global_admin=False
    )
    user.set_password(password_hash, hash_scheme=hash_scheme, raw=True)
>>>>>>> b3d961a3
    db.session.add(user)
    db.session.commit()

@manager.command
<<<<<<< HEAD
def user_import(localpart, domain_name, password_hash, hash_scheme=app.config['PASSWORD_SCHEME']):
    """ Import a user along with password hash. Available hashes:
                   'SHA512-CRYPT'
                   'SHA256-CRYPT'
                   'MD5-CRYPT'
                   'CRYPT'
    """
    domain = models.Domain.query.get(domain_name)
    if not domain:
        domain = models.Domain(name=domain_name)
        db.session.add(domain)
    user = models.User(
        localpart=localpart,
        domain=domain,
        global_admin=False
    )
    user.set_password(password_hash, hash_scheme=hash_scheme, raw=True)
    db.session.add(user)
    db.session.commit()

@manager.command
def config_update(delete_objects=False):
=======
def config_update(verbose=False, delete_objects=False):
>>>>>>> b3d961a3
    """sync configuration with data from YAML-formatted stdin"""
    import yaml, sys
    new_config=yaml.load(sys.stdin)
    # print new_config
    users=new_config['users']
    tracked_users=set()
    for user_config in users:
<<<<<<< HEAD
=======
        if verbose:
            print(str(user_config))
>>>>>>> b3d961a3
        localpart=user_config['localpart']
        domain_name=user_config['domain']
        password_hash=user_config['password_hash']
        hash_scheme=user_config['hash_scheme']
        domain = models.Domain.query.get(domain_name)
        email='{0}@{1}'.format(localpart,domain_name)
        if not domain:
            domain = models.Domain(name=domain_name)
            db.session.add(domain)
        user = models.User.query.get(email)
        tracked_users.add(email)
        if not user:
            user = models.User(
                localpart=localpart,
                domain=domain,
                global_admin=False
            )
        user.set_password(password_hash, hash_scheme=hash_scheme, raw=True)
        db.session.add(user)

    aliases=new_config['aliases']
    tracked_aliases=set()
    for alias_config in aliases:
<<<<<<< HEAD
=======
        if verbose:
            print(str(alias_config))
>>>>>>> b3d961a3
        localpart=alias_config['localpart']
        domain_name=alias_config['domain']
        destination=alias_config['destination']
        domain = models.Domain.query.get(domain_name)
        email='{0}@{1}'.format(localpart,domain_name)
        if not domain:
            domain = models.Domain(name=domain_name)
            db.session.add(domain)
        alias = models.Alias.query.get(email)
        tracked_aliases.add(email)
        if not alias:
            alias = models.Alias(
                localpart=localpart,
                domain=domain,
<<<<<<< HEAD
                destination=destination.split(','),
                email=email
            )
        else:
            alias.destination = destination.split(',')
=======
                # destination=destination.split(','),
                email=email
            )
        else:
            if type(destination) == type(""):
                alias.destination = destination.split(',')
            else:
                alias.destination = destination
>>>>>>> b3d961a3
        db.session.add(alias)
    
    if delete_objects:
        for user in db.session.query(models.User).all():
            if not ( user.email in tracked_users ):
                db.session.delete(user)
        for alias in db.session.query(models.Alias).all():
            if not ( alias.email in tracked_aliases ):
                db.session.delete(alias)
    db.session.commit()

@manager.command
def user_delete(email):
    """delete user"""
    user = models.User.query.get(email)
    if user:
        db.session.delete(user)
    db.session.commit()

@manager.command
def alias_delete(email):
    """delete alias"""
    alias = models.Alias.query.get(email)
    if alias:
        db.session.delete(alias)
    db.session.commit()

@manager.command
def alias(localpart, domain_name, destination):
    """ Create an alias
    """
    domain = models.Domain.query.get(domain_name)
    if not domain:
        domain = models.Domain(name=domain_name)
        db.session.add(domain)
    alias = models.Alias(
        localpart=localpart,
        domain=domain,
        destination=destination.split(','),
        email="%s@%s" % (localpart, domain_name)
    )
    db.session.add(alias)
    db.session.commit()

# Set limits to a domain
@manager.command
def setlimits(domain_name, max_users, max_aliases, max_quota_bytes):
  domain = models.Domain.query.get(domain_name)
  domain.max_users = max_users
  domain.max_aliases = max_aliases
  domain.max_quota_bytes = max_quota_bytes

  db.session.add(domain)
  db.session.commit()

# Make the user manager of a domain
@manager.command
def setmanager(domain_name, user_name='manager'):
  domain = models.Domain.query.get(domain_name)
  manageruser = models.User.query.get(user_name + '@' + domain_name)
  domain.managers.append(manageruser)
  db.session.add(domain)
  db.session.commit()


if __name__ == "__main__":
    manager.run()<|MERGE_RESOLUTION|>--- conflicted
+++ resolved
@@ -21,11 +21,7 @@
 
 
 @manager.command
-<<<<<<< HEAD
 def user(localpart, domain_name, password, hash_scheme=app.config['PASSWORD_SCHEME']):
-=======
-def user(localpart, domain_name, password, hash_scheme='SHA512-CRYPT'):
->>>>>>> b3d961a3
     """ Create a user
     """
     domain = models.Domain.query.get(domain_name)
@@ -38,35 +34,11 @@
         global_admin=False
     )
     user.set_password(password, hash_scheme=hash_scheme)
-<<<<<<< HEAD
-=======
     db.session.add(user)
     db.session.commit()
 
-@manager.command
-def user_import(localpart, domain_name, password_hash, hash_scheme='SHA512-CRYPT'):
-    """ Import a user along with password hash. Available hashes:
-                   'SHA512-CRYPT'
-                   'SHA256-CRYPT'
-                   'MD5-CRYPT'
-                   'CRYPT'
-    """
-    domain = models.Domain.query.get(domain_name)
-    if not domain:
-        domain = models.Domain(name=domain_name)
-        db.session.add(domain)
-    user = models.User(
-        localpart=localpart,
-        domain=domain,
-        global_admin=False
-    )
-    user.set_password(password_hash, hash_scheme=hash_scheme, raw=True)
->>>>>>> b3d961a3
-    db.session.add(user)
-    db.session.commit()
 
 @manager.command
-<<<<<<< HEAD
 def user_import(localpart, domain_name, password_hash, hash_scheme=app.config['PASSWORD_SCHEME']):
     """ Import a user along with password hash. Available hashes:
                    'SHA512-CRYPT'
@@ -88,10 +60,7 @@
     db.session.commit()
 
 @manager.command
-def config_update(delete_objects=False):
-=======
 def config_update(verbose=False, delete_objects=False):
->>>>>>> b3d961a3
     """sync configuration with data from YAML-formatted stdin"""
     import yaml, sys
     new_config=yaml.load(sys.stdin)
@@ -99,11 +68,8 @@
     users=new_config['users']
     tracked_users=set()
     for user_config in users:
-<<<<<<< HEAD
-=======
         if verbose:
             print(str(user_config))
->>>>>>> b3d961a3
         localpart=user_config['localpart']
         domain_name=user_config['domain']
         password_hash=user_config['password_hash']
@@ -127,14 +93,15 @@
     aliases=new_config['aliases']
     tracked_aliases=set()
     for alias_config in aliases:
-<<<<<<< HEAD
-=======
         if verbose:
             print(str(alias_config))
->>>>>>> b3d961a3
         localpart=alias_config['localpart']
         domain_name=alias_config['domain']
-        destination=alias_config['destination']
+        pre_destination=alias_config['destination']
+        if type(pre_destination) == type(""):
+            destination = pre_destination.split(',')
+        else:
+            destination = pre_destination
         domain = models.Domain.query.get(domain_name)
         email='{0}@{1}'.format(localpart,domain_name)
         if not domain:
@@ -146,22 +113,11 @@
             alias = models.Alias(
                 localpart=localpart,
                 domain=domain,
-<<<<<<< HEAD
-                destination=destination.split(','),
+                destination=destination,
                 email=email
             )
         else:
-            alias.destination = destination.split(',')
-=======
-                # destination=destination.split(','),
-                email=email
-            )
-        else:
-            if type(destination) == type(""):
-                alias.destination = destination.split(',')
-            else:
-                alias.destination = destination
->>>>>>> b3d961a3
+            alias.destination = destination
         db.session.add(alias)
     
     if delete_objects:
