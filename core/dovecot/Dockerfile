<<<<<<< HEAD
FROM alpine:3.7
=======
FROM alpine:3.8
>>>>>>> 7c82be90

RUN apk add --no-cache \
     dovecot dovecot-pigeonhole-plugin dovecot-fts-lucene rspamd-client \
     python3 py3-pip \
 && pip3 install --upgrade pip \
 && pip3 install jinja2 podop tenacity

COPY conf /conf
COPY start.py /start.py

EXPOSE 110/tcp 143/tcp 993/tcp 4190/tcp 2525/tcp
VOLUME ["/data", "/mail"]

CMD /start.py<|MERGE_RESOLUTION|>--- conflicted
+++ resolved
@@ -1,8 +1,4 @@
-<<<<<<< HEAD
-FROM alpine:3.7
-=======
 FROM alpine:3.8
->>>>>>> 7c82be90
 
 RUN apk add --no-cache \
      dovecot dovecot-pigeonhole-plugin dovecot-fts-lucene rspamd-client \
