--- conflicted
+++ resolved
@@ -19,10 +19,6 @@
 EXPOSE 80/tcp
 VOLUME ["/data"]
 
-<<<<<<< HEAD
 CMD /start.py
-=======
-CMD ["/start.sh"]
 
-HEALTHCHECK CMD curl -f -L http://localhost/ui || exit 1
->>>>>>> 2124df36
+HEALTHCHECK CMD curl -f -L http://localhost/ui || exit 1