FROM alpine:3.8
# python3 shared with most images
RUN apk add --no-cache \
    python3 py3-pip \
  && pip3 install --upgrade pip
# Image specific layers under this line
RUN mkdir -p /app
WORKDIR /app

COPY requirements-prod.txt requirements.txt
<<<<<<< HEAD
RUN apk add --no-cache openssl curl \
 && apk add --no-cache --virtual build-dep openssl-dev libffi-dev python3-dev build-base \
=======
RUN apk add --no-cache libressl curl postgresql-client \
 && apk add --no-cache --virtual build-dep \
 libressl-dev libffi-dev python3-dev build-base postgresql-dev \
>>>>>>> 55cf328c
 && pip3 install -r requirements.txt \
 && apk del --no-cache build-dep

COPY mailu ./mailu
COPY migrations ./migrations
COPY start.py /start.py

RUN pybabel compile -d mailu/translations

EXPOSE 80/tcp
VOLUME ["/data"]
ENV FLASK_APP mailu

CMD /start.py

HEALTHCHECK CMD curl -f -L http://localhost/ui/login?next=ui.index || exit 1<|MERGE_RESOLUTION|>--- conflicted
+++ resolved
@@ -8,14 +8,9 @@
 WORKDIR /app
 
 COPY requirements-prod.txt requirements.txt
-<<<<<<< HEAD
-RUN apk add --no-cache openssl curl \
- && apk add --no-cache --virtual build-dep openssl-dev libffi-dev python3-dev build-base \
-=======
 RUN apk add --no-cache libressl curl postgresql-client \
  && apk add --no-cache --virtual build-dep \
  libressl-dev libffi-dev python3-dev build-base postgresql-dev \
->>>>>>> 55cf328c
  && pip3 install -r requirements.txt \
  && apk del --no-cache build-dep
 
