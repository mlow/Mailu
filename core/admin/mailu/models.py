from mailu import dkim

from sqlalchemy.ext import declarative
from passlib import context, hash
from datetime import datetime, date
from email.mime import text
from flask import current_app as app

import flask_sqlalchemy
import sqlalchemy
import re
import time
import os
import glob
import smtplib
import idna
import dns


db = flask_sqlalchemy.SQLAlchemy()


class IdnaDomain(db.TypeDecorator):
    """ Stores a Unicode string in it's IDNA representation (ASCII only)
    """

    impl = db.String(80)

    def process_bind_param(self, value, dialect):
        return idna.encode(value).decode("ascii")

    def process_result_value(self, value, dialect):
        return idna.decode(value)


class IdnaEmail(db.TypeDecorator):
    """ Stores a Unicode string in it's IDNA representation (ASCII only)
    """

    impl = db.String(255, collation="NOCASE")

    def process_bind_param(self, value, dialect):
        try:
            localpart, domain_name = value.split('@')
            return "{0}@{1}".format(
                localpart,
                idna.encode(domain_name).decode('ascii'),
            )
        except ValueError:
            pass

    def process_result_value(self, value, dialect):
        localpart, domain_name = value.split('@')
        return "{0}@{1}".format(
            localpart,
            idna.decode(domain_name),
        )


class CommaSeparatedList(db.TypeDecorator):
    """ Stores a list as a comma-separated string, compatible with Postfix.
    """

    impl = db.String

    def process_bind_param(self, value, dialect):
        if type(value) is not list:
            raise TypeError("Shoud be a list")
        for item in value:
            if "," in item:
                raise ValueError("No item should contain a comma")
        return ",".join(value)

    def process_result_value(self, value, dialect):
        return filter(bool, value.split(","))


class JSONEncoded(db.TypeDecorator):
    """Represents an immutable structure as a json-encoded string.
    """

    impl = db.String

    def process_bind_param(self, value, dialect):
        return json.dumps(value) if value else None

    def process_result_value(self, value, dialect):
        return json.loads(value) if value else None


class Config(db.Model):
    """ In-database configuration values
    """

    name = db.Column(db.String(255), primary_key=True, nullable=False)
    value = db.Column(JSONEncoded)


# Many-to-many association table for domain managers
managers = db.Table('manager',
    db.Column('domain_name', IdnaDomain, db.ForeignKey('domain.name')),
    db.Column('user_email', IdnaEmail, db.ForeignKey('user.email'))
)


class Base(db.Model):
    """ Base class for all models
    """

    __abstract__ = True

    created_at = db.Column(db.Date, nullable=False, default=datetime.now)
    updated_at = db.Column(db.Date, nullable=True, onupdate=datetime.now)
    comment = db.Column(db.String(255), nullable=True)


class Domain(Base):
    """ A DNS domain that has mail addresses associated to it.
    """
    __tablename__ = "domain"

    name = db.Column(IdnaDomain, primary_key=True, nullable=False)
    managers = db.relationship('User', secondary=managers,
        backref=db.backref('manager_of'), lazy='dynamic')
    max_users = db.Column(db.Integer, nullable=False, default=0)
    max_aliases = db.Column(db.Integer, nullable=False, default=0)
    max_quota_bytes = db.Column(db.Integer(), nullable=False, default=0)
    signup_enabled = db.Column(db.Boolean(), nullable=False, default=False)

    @property
    def dkim_key(self):
        file_path = app.config["DKIM_PATH"].format(
            domain=self.name, selector=app.config["DKIM_SELECTOR"])
        if os.path.exists(file_path):
            with open(file_path, "rb") as handle:
                return handle.read()

    @dkim_key.setter
    def dkim_key(self, value):
        file_path = app.config["DKIM_PATH"].format(
            domain=self.name, selector=app.config["DKIM_SELECTOR"])
        with open(file_path, "wb") as handle:
            handle.write(value)

    @property
    def dkim_publickey(self):
        dkim_key = self.dkim_key
        if dkim_key:
            return dkim.strip_key(self.dkim_key).decode("utf8")

    def generate_dkim_key(self):
        self.dkim_key = dkim.gen_key()

    def has_email(self, localpart):
        for email in self.users + self.aliases:
            if email.localpart == localpart:
                return True
        else:
            return False

    def check_mx(self):
        try:
            hostnames = app.config['HOSTNAMES'].split(',')
            return any(
                str(rset).split()[-1][:-1] in hostnames
                for rset in dns.resolver.query(self.name, 'MX')
            )
        except Exception as e:
            return False

    def __str__(self):
        return self.name

    def __eq__(self, other):
        try:
            return self.name == other.name
        except AttributeError:
            return False


class Alternative(Base):
    """ Alternative name for a served domain.
    The name "domain alias" was avoided to prevent some confusion.
    """

    __tablename__ = "alternative"

    name = db.Column(IdnaDomain, primary_key=True, nullable=False)
    domain_name = db.Column(IdnaDomain, db.ForeignKey(Domain.name))
    domain = db.relationship(Domain,
        backref=db.backref('alternatives', cascade='all, delete-orphan'))

    def __str__(self):
        return self.name


class Relay(Base):
    """ Relayed mail domain.
    The domain is either relayed publicly or through a specified SMTP host.
    """

    __tablename__ = "relay"

    name = db.Column(db.String(80), primary_key=True, nullable=False)
    smtp = db.Column(db.String(80), nullable=True)

    def __str__(self):
        return self.name


class Email(object):
    """ Abstraction for an email address (localpart and domain).
    """

    localpart = db.Column(db.String(80), nullable=False)

    @declarative.declared_attr
    def domain_name(cls):
        return db.Column(IdnaDomain, db.ForeignKey(Domain.name),
            nullable=False, default=IdnaDomain)

    # This field is redundant with both localpart and domain name.
    # It is however very useful for quick lookups without joining tables,
    # especially when the mail server is reading the database.
    @declarative.declared_attr
    def email(cls):
        updater = lambda context: "{0}@{1}".format(
            context.current_parameters["localpart"],
            context.current_parameters["domain_name"],
        )
        return db.Column(IdnaEmail,
            primary_key=True, nullable=False,
            default=updater)

    def sendmail(self, subject, body):
        """ Send an email to the address.
        """
        from_address = "{0}@{1}".format(
            app.config['POSTMASTER'],
            idna.encode(app.config['DOMAIN']).decode('ascii'),
        )
        with smtplib.SMTP(app.config['HOST_AUTHSMTP'], port=10025) as smtp:
            to_address = "{0}@{1}".format(
                self.localpart,
                idna.encode(self.domain_name).decode('ascii'),
            )
            msg = text.MIMEText(body)
            msg['Subject'] = subject
            msg['From'] = from_address
            msg['To'] = to_address
            smtp.sendmail(from_address, [to_address], msg.as_string())


    def __str__(self):
        return self.email


class User(Base, Email):
    """ A user is an email address that has a password to access a mailbox.
    """
    __tablename__ = "user"

    domain = db.relationship(Domain,
        backref=db.backref('users', cascade='all, delete-orphan'))
    password = db.Column(db.String(255), nullable=False)
    quota_bytes = db.Column(db.Integer(), nullable=False, default=10**9)
    quota_bytes_used = db.Column(db.Integer(), nullable=False, default=0)
    global_admin = db.Column(db.Boolean(), nullable=False, default=False)
    enabled = db.Column(db.Boolean(), nullable=False, default=True)

    # Features
    enable_imap = db.Column(db.Boolean(), nullable=False, default=True)
    enable_pop = db.Column(db.Boolean(), nullable=False, default=True)

    # Filters
    forward_enabled = db.Column(db.Boolean(), nullable=False, default=False)
    forward_destination = db.Column(db.String(255), nullable=True, default=None)
    forward_keep = db.Column(db.Boolean(), nullable=False, default=True)
    reply_enabled = db.Column(db.Boolean(), nullable=False, default=False)
    reply_subject = db.Column(db.String(255), nullable=True, default=None)
    reply_body = db.Column(db.Text(), nullable=True, default=None)
    reply_startdate = db.Column(db.Date, nullable=False,
        default=date(1900, 1, 1))
    reply_enddate = db.Column(db.Date, nullable=False,
        default=date(2999, 12, 31))

    # Settings
    displayed_name = db.Column(db.String(160), nullable=False, default="")
    spam_enabled = db.Column(db.Boolean(), nullable=False, default=True)
    spam_threshold = db.Column(db.Integer(), nullable=False, default=80.0)

    # Flask-login attributes
    is_authenticated = True
    is_active = True
    is_anonymous = False

    def get_id(self):
        return self.email

    @property
    def destination(self):
        if self.forward_enabled:
            result = self.forward_destination
            if self.forward_keep:
                result += ',' + self.email
            return result
        else:
            return self.email

    @property
    def reply_active(self):
        now = date.today()
        return (
            self.reply_enabled and
            self.reply_startdate < now and
            self.reply_enddate > now
        )

    scheme_dict = {'PBKDF2': "pbkdf2_sha512",
                   'BLF-CRYPT': "bcrypt",
                   'SHA512-CRYPT': "sha512_crypt",
                   'SHA256-CRYPT': "sha256_crypt",
                   'MD5-CRYPT': "md5_crypt",
                   'CRYPT': "des_crypt"}

    def get_password_context(self):
        return context.CryptContext(
            schemes=self.scheme_dict.values(),
            default=self.scheme_dict[app.config['PASSWORD_SCHEME']],
        )

    def check_password(self, password):
        context = User.pw_context
        reference = re.match('({[^}]+})?(.*)', self.password).group(2)
<<<<<<< HEAD
        return self.get_password_context().verify(password, reference)
=======
        result = context.verify(password, reference)
        if result and context.identify(reference) != context.default_scheme():
            self.set_password(password)
            db.session.add(self)
            db.session.commit()
        return result
>>>>>>> 5c243901

    def set_password(self, password, hash_scheme=None, raw=False):
        """Set password for user with specified encryption scheme
           @password: plain text password to encrypt (if raw == True the hash itself)
        """
        if hash_scheme is None:
            hash_scheme = app.config['PASSWORD_SCHEME']
        # for the list of hash schemes see https://wiki2.dovecot.org/Authentication/PasswordSchemes
        if raw:
            self.password = '{'+hash_scheme+'}' + password
        else:
            self.password = '{'+hash_scheme+'}' + self.get_password_context().encrypt(password, self.scheme_dict[hash_scheme])

    def get_managed_domains(self):
        if self.global_admin:
            return Domain.query.all()
        else:
            return self.manager_of

    def get_managed_emails(self, include_aliases=True):
        emails = []
        for domain in self.get_managed_domains():
            emails.extend(domain.users)
            if include_aliases:
                emails.extend(domain.aliases)
        return emails

    def send_welcome(self):
        if app.config["WELCOME"].lower() == "true":
            self.sendmail(app.config["WELCOME_SUBJECT"],
                app.config["WELCOME_BODY"])

    @classmethod
    def get(cls, email):
        return cls.query.get(email)

    @classmethod
    def login(cls, email, password):
        user = cls.query.get(email)
        return user if (user and user.enabled and user.check_password(password)) else None


class Alias(Base, Email):
    """ An alias is an email address that redirects to some destination.
    """
    __tablename__ = "alias"

    domain = db.relationship(Domain,
        backref=db.backref('aliases', cascade='all, delete-orphan'))
    wildcard = db.Column(db.Boolean(), nullable=False, default=False)
    destination = db.Column(CommaSeparatedList, nullable=False, default=[])

    @classmethod
    def resolve(cls, localpart, domain_name):
        return cls.query.filter(
            sqlalchemy.and_(cls.domain_name == domain_name,
                sqlalchemy.or_(
                    sqlalchemy.and_(
                        cls.wildcard == False,
                        cls.localpart == localpart
                    ), sqlalchemy.and_(
                        cls.wildcard == True,
                        sqlalchemy.bindparam("l", localpart).like(cls.localpart)
                    )
                )
            )
        ).first()


class Token(Base):
    """ A token is an application password for a given user.
    """
    __tablename__ = "token"

    id = db.Column(db.Integer(), primary_key=True)
    user_email = db.Column(db.String(255), db.ForeignKey(User.email),
        nullable=False)
    user = db.relationship(User,
        backref=db.backref('tokens', cascade='all, delete-orphan'))
    password = db.Column(db.String(255), nullable=False)
    ip = db.Column(db.String(255))

    def check_password(self, password):
        return hash.sha256_crypt.verify(password, self.password)

    def set_password(self, password):
        self.password = hash.sha256_crypt.using(rounds=1000).hash(password)

    def __str__(self):
        return self.comment


class Fetch(Base):
    """ A fetched account is a repote POP/IMAP account fetched into a local
    account.
    """
    __tablename__ = "fetch"

    id = db.Column(db.Integer(), primary_key=True)
    user_email = db.Column(db.String(255), db.ForeignKey(User.email),
        nullable=False)
    user = db.relationship(User,
        backref=db.backref('fetches', cascade='all, delete-orphan'))
    protocol = db.Column(db.Enum('imap', 'pop3'), nullable=False)
    host = db.Column(db.String(255), nullable=False)
    port = db.Column(db.Integer(), nullable=False)
    tls = db.Column(db.Boolean(), nullable=False)
    username = db.Column(db.String(255), nullable=False)
    password = db.Column(db.String(255), nullable=False)
    keep = db.Column(db.Boolean(), nullable=False)
    last_check = db.Column(db.DateTime, nullable=True)
    error = db.Column(db.String(1023), nullable=True)<|MERGE_RESOLUTION|>--- conflicted
+++ resolved
@@ -332,16 +332,12 @@
     def check_password(self, password):
         context = User.pw_context
         reference = re.match('({[^}]+})?(.*)', self.password).group(2)
-<<<<<<< HEAD
-        return self.get_password_context().verify(password, reference)
-=======
         result = context.verify(password, reference)
         if result and context.identify(reference) != context.default_scheme():
             self.set_password(password)
             db.session.add(self)
             db.session.commit()
         return result
->>>>>>> 5c243901
 
     def set_password(self, password, hash_scheme=None, raw=False):
         """Set password for user with specified encryption scheme
