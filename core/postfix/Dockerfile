--- conflicted
+++ resolved
@@ -1,14 +1,9 @@
 FROM alpine:3.8
 
-<<<<<<< HEAD
 RUN apk add --no-cache postfix postfix-pcre rsyslog \
     python3 py3-pip \
- && pip3 install jinja2 podop
-=======
-RUN apk add --no-cache postfix postfix-sqlite postfix-pcre rsyslog python py-jinja2 py-pip \
- && pip install --upgrade pip \
- && pip install tenacity
->>>>>>> 5180ce52
+ && pip3 install --upgrade pip
+ && pip3 install jinja2 podop tenacity
 
 COPY conf /conf
 COPY start.py /start.py
