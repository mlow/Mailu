#!/usr/bin/python3

import os
import glob
import shutil
import multiprocessing
import logging as log
import sys
from mailustart import resolve, convert

from podop import run_server

log.basicConfig(stream=sys.stderr, level=os.environ.get("LOG_LEVEL", "WARNING"))

def start_podop():
    os.setuid(100)
    url = "http://" + os.environ["ADMIN_ADDRESS"] + "/internal/postfix/"
    # TODO: Remove verbosity setting from Podop?
    run_server(0, "postfix", "/tmp/podop.socket", [
		("transport", "url", url + "transport/§"),
		("alias", "url", url + "alias/§"),
		("domain", "url", url + "domain/§"),
        ("mailbox", "url", url + "mailbox/§"),
        ("senderaccess", "url", url + "sender/access/§"),
        ("senderlogin", "url", url + "sender/login/§")
    ])

# Actual startup script
os.environ["FRONT_ADDRESS"] = resolve(os.environ.get("FRONT_ADDRESS", "front"))
os.environ["ADMIN_ADDRESS"] = resolve(os.environ.get("ADMIN_ADDRESS", "admin"))
os.environ["HOST_ANTISPAM"] = resolve(os.environ.get("HOST_ANTISPAM", "antispam:11332"))
os.environ["HOST_LMTP"] = resolve(os.environ.get("HOST_LMTP", "imap:2525"))

for postfix_file in glob.glob("/conf/*.cf"):
    convert(postfix_file, os.path.join("/etc/postfix", os.path.basename(postfix_file)))

if os.path.exists("/overrides/postfix.cf"):
    for line in open("/overrides/postfix.cf").read().strip().split("\n"):
        os.system('postconf -e "{}"'.format(line))

if os.path.exists("/overrides/postfix.master"):
    for line in open("/overrides/postfix.master").read().strip().split("\n"):
        os.system('postconf -Me "{}"'.format(line))

for map_file in glob.glob("/overrides/*.map"):
    destination = os.path.join("/etc/postfix", os.path.basename(map_file))
    shutil.copyfile(map_file, destination)
    os.system("postmap {}".format(destination))
    os.remove(destination)

<<<<<<< HEAD
=======
if "RELAYUSER" in os.environ:
    path = "/etc/postfix/sasl_passwd"
    convert("/conf/sasl_passwd", path)
    os.system("postmap {}".format(path))

convert("/conf/rsyslog.conf", "/etc/rsyslog.conf")

>>>>>>> 22c326a9
# Run Podop and Postfix
multiprocessing.Process(target=start_podop).start()
os.system("/usr/libexec/postfix/post-install meta_directory=/etc/postfix create-missing")
os.system("postfix start-fg")<|MERGE_RESOLUTION|>--- conflicted
+++ resolved
@@ -48,8 +48,6 @@
     os.system("postmap {}".format(destination))
     os.remove(destination)
 
-<<<<<<< HEAD
-=======
 if "RELAYUSER" in os.environ:
     path = "/etc/postfix/sasl_passwd"
     convert("/conf/sasl_passwd", path)
@@ -57,7 +55,6 @@
 
 convert("/conf/rsyslog.conf", "/etc/rsyslog.conf")
 
->>>>>>> 22c326a9
 # Run Podop and Postfix
 multiprocessing.Process(target=start_podop).start()
 os.system("/usr/libexec/postfix/post-install meta_directory=/etc/postfix create-missing")
