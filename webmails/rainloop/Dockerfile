FROM php:7.3-apache
#Shared layer between rainloop and roundcube
RUN apt-get update && apt-get install -y \
  python3 curl python3-pip git \
  && rm -rf /var/lib/apt/lists \
  && echo "ServerSignature Off" >> /etc/apache2/apache2.conf

ENV RAINLOOP_URL https://github.com/RainLoop/rainloop-webmail/releases/download/v1.13.0/rainloop-community-1.13.0.zip

RUN apt-get update && apt-get install -y \
      unzip python3-jinja2 \
 && rm -rf /var/www/html/ \
 && mkdir /var/www/html \
 && cd /var/www/html \
 && curl -L -O ${RAINLOOP_URL} \
 && unzip -q *.zip \
 && rm -f *.zip \
 && rm -rf data/ \
 && find . -type d -exec chmod 755 {} \; \
 && find . -type f -exec chmod 644 {} \; \
 && chown -R www-data: * \
 && apt-get purge -y unzip \
 && rm -rf /var/lib/apt/lists

<<<<<<< HEAD
# Shared layer between rspamd, postfix, dovecot, unbound, rainloop, roundcube and nginx
RUN pip3 install git+https://github.com/Mailu/MailuStart.git#egg=mailustart
=======
 RUN pip3 install git+https://github.com/usrpro/MailuStart.git#egg=mailustart
>>>>>>> 22c326a9

COPY include.php /var/www/html/include.php
COPY php.ini /php.ini

COPY application.ini /application.ini
COPY default.ini /default.ini

COPY start.py /start.py

EXPOSE 80/tcp
VOLUME ["/data"]

CMD /start.py

HEALTHCHECK CMD curl -f -L http://localhost/ || exit 1<|MERGE_RESOLUTION|>--- conflicted
+++ resolved
@@ -22,12 +22,8 @@
  && apt-get purge -y unzip \
  && rm -rf /var/lib/apt/lists
 
-<<<<<<< HEAD
 # Shared layer between rspamd, postfix, dovecot, unbound, rainloop, roundcube and nginx
 RUN pip3 install git+https://github.com/Mailu/MailuStart.git#egg=mailustart
-=======
- RUN pip3 install git+https://github.com/usrpro/MailuStart.git#egg=mailustart
->>>>>>> 22c326a9
 
 COPY include.php /var/www/html/include.php
 COPY php.ini /php.ini
