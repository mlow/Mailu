--- conflicted
+++ resolved
@@ -161,7 +161,9 @@
 # choose wether mailu bounces (no) or rejects (yes) mail when recipient is unknown (value: yes, no)
 REJECT_UNLISTED_RECIPIENT={{ reject_unlisted_recipient }}
 
-<<<<<<< HEAD
+# Log level threshold in start.py (value: CRITICAL, ERROR, WARNING, INFO, DEBUG, NOTSET)
+LOG_LEVEL=WARNING
+
 ###################################
 # Database settings
 ###################################
@@ -175,7 +177,3 @@
 DB_URL={{ db_url }}
 DB_NAME={{ db_name }}
 {% endif %}
-=======
-# Log level threshold in start.py (value: CRITICAL, ERROR, WARNING, INFO, DEBUG, NOTSET)
-LOG_LEVEL=WARNING
->>>>>>> b4822ad4
