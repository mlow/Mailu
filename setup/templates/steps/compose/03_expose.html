{% call macros.panel("info", "Step 4 - expose Mailu to the world") %}
<p>A mail server must be exposed to the world to receive emails, send emails,
and let users access their mailboxes. Mailu has some flexibility in the way
you expose it to the world.</p>

<p>Among Mailu services, the <em>front</em> server is the one accepting connections,
be it directly from the outside world, through a reverse proxy or in any
complex configuration that you might want to setup. It needs to listen on some
IP addresses in order to expose its public services. You must at least setup
an IPv4 or an IPv6 address if you wish to access Mailu.</p>

<p><span class="label label-warning">Warning</span> You must use specific addresses, please
avoid generic all-interfaces addresses like <code>0.0.0.0</code> or <code>::</code>.
<a href="https://mailu.io/{{ version }}/compose/setup.html#bind-address">How to find these addresses.</a></p>

<div class="form-group">
  <label>IPv4 listen address</label>
<!--   Validates IPv4 address -->
  <input class="form-control" type="text" name="bind4" value="127.0.0.1" 
  		pattern="^((25[0-5]|2[0-4][0-9]|[01]?[0-9][0-9]?)\.){3}(25[0-5]|2[0-4][0-9]|[01]?[0-9][0-9]?)$">
  <label>Subnet of the docker network. This should not conflict with any networks to which your system is connected. (Internal and external!)</label>
  <input class="form-control" type="text" name="subnet" required pattern="^([0-9]{1,3}\.){3}[0-9]{1,3}(\/([0-9]|[1-2][0-9]|3[0-2]))$"
    value="192.168.203.0/24">
</div>

<div class="form-check form-check-inline">
  <label class="form-check-label">
    <input class="form-check-input" type="checkbox" name="ipv6_enabled" value="true" id="enable_ipv6">
    Enable IPv6
  </label>
</div>

<div class="form-group" id="ipv6" style="display: none">
<<<<<<< HEAD
  <p><span class="label label-warning">Warning</span> You must use specific addresses, please
	avoid generic all-interfaces addresses like <code>0.0.0.0</code> or <code>::</code>.</p>
=======
  <p><span class="label label-danger">Read this:</span> Docker currently does not expose the IPv6 ports properly, as it does not interface with <code>ip6tables</code>. Be sure to read our <a href="https://mailu.io/{{ version }}/faq.html#how-to-make-ipv6-work">FAQ section</a>!</p>
>>>>>>> 7bb90829
  <label>IPv6 listen address</label>
<!--   Validates IPv6 address -->
  <input class="form-control" type="text" name="bind6" value="::1"
  		pattern="^s*((([0-9A-Fa-f]{1,4}:){7}([0-9A-Fa-f]{1,4}|:))|(([0-9A-Fa-f]{1,4}:){6}(:[0-9A-Fa-f]{1,4}|((25[0-5]|2[0-4]d|1dd|[1-9]?d)(.(25[0-5]|2[0-4]d|1dd|[1-9]?d)){3})|:))|(([0-9A-Fa-f]{1,4}:){5}(((:[0-9A-Fa-f]{1,4}){1,2})|:((25[0-5]|2[0-4]d|1dd|[1-9]?d)(.(25[0-5]|2[0-4]d|1dd|[1-9]?d)){3})|:))|(([0-9A-Fa-f]{1,4}:){4}(((:[0-9A-Fa-f]{1,4}){1,3})|((:[0-9A-Fa-f]{1,4})?:((25[0-5]|2[0-4]d|1dd|[1-9]?d)(.(25[0-5]|2[0-4]d|1dd|[1-9]?d)){3}))|:))|(([0-9A-Fa-f]{1,4}:){3}(((:[0-9A-Fa-f]{1,4}){1,4})|((:[0-9A-Fa-f]{1,4}){0,2}:((25[0-5]|2[0-4]d|1dd|[1-9]?d)(.(25[0-5]|2[0-4]d|1dd|[1-9]?d)){3}))|:))|(([0-9A-Fa-f]{1,4}:){2}(((:[0-9A-Fa-f]{1,4}){1,5})|((:[0-9A-Fa-f]{1,4}){0,3}:((25[0-5]|2[0-4]d|1dd|[1-9]?d)(.(25[0-5]|2[0-4]d|1dd|[1-9]?d)){3}))|:))|(([0-9A-Fa-f]{1,4}:){1}(((:[0-9A-Fa-f]{1,4}){1,6})|((:[0-9A-Fa-f]{1,4}){0,4}:((25[0-5]|2[0-4]d|1dd|[1-9]?d)(.(25[0-5]|2[0-4]d|1dd|[1-9]?d)){3}))|:))|(:(((:[0-9A-Fa-f]{1,4}){1,7})|((:[0-9A-Fa-f]{1,4}){0,5}:((25[0-5]|2[0-4]d|1dd|[1-9]?d)(.(25[0-5]|2[0-4]d|1dd|[1-9]?d)){3}))|:)))(%.+)?s*(\/([0-9]|[1-9][0-9]|1[0-1][0-9]|12[0-8]))?$">
  <label>Subnet of the docker network. This should not conflict with any networks to which your system is connected. (Internal and external!)</label>
  <input class="form-control" type="text" name="subnet6" required value="{{ subnet6 }}:beef::/64">
</div>

<p>The unbound resolver enables Mailu to do DNSsec verification, DNS root lookups and caching. This also helps the antispam service not to get blocked by the public or ISP DNS servers.</p>
<div class="form-check form-check-inline">
  <label class="form-check-label">
    <input class="form-check-input" type="checkbox" name="resolver_enabled" value="true">
    Enable unbound resolver
  </label>
</div>

<p>You server will be available under a main hostname but may expose multiple public
hostnames. Every e-mail domain that points to this server must have one of the
hostnames in its <code>MX</code> record. Hostnames must be coma-separated.</p>

<div class="form-group">
  <label>Public hostnames</label>
<!--   Validates hostname or list of hostnames -->
  <input class="form-control" type="text" name="hostnames" placeholder="my.host.name,other.host.name" multiple required
    	pattern="^(?:(?:\w+(?:-+\w+)*\.)+[a-z]+)*(?:,(?:(?:\w+(?:-+\w+)*\.)+[a-z]+)\s*)*$">
</div>
{% endcall %}<|MERGE_RESOLUTION|>--- conflicted
+++ resolved
@@ -31,12 +31,7 @@
 </div>
 
 <div class="form-group" id="ipv6" style="display: none">
-<<<<<<< HEAD
-  <p><span class="label label-warning">Warning</span> You must use specific addresses, please
-	avoid generic all-interfaces addresses like <code>0.0.0.0</code> or <code>::</code>.</p>
-=======
   <p><span class="label label-danger">Read this:</span> Docker currently does not expose the IPv6 ports properly, as it does not interface with <code>ip6tables</code>. Be sure to read our <a href="https://mailu.io/{{ version }}/faq.html#how-to-make-ipv6-work">FAQ section</a>!</p>
->>>>>>> 7bb90829
   <label>IPv6 listen address</label>
 <!--   Validates IPv6 address -->
   <input class="form-control" type="text" name="bind6" value="::1"
